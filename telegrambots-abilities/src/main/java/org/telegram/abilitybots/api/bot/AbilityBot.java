package org.telegram.abilitybots.api.bot;

import org.telegram.abilitybots.api.db.DBContext;
<<<<<<< HEAD
import org.telegram.abilitybots.api.objects.*;
import org.telegram.abilitybots.api.sender.DefaultSender;
import org.telegram.abilitybots.api.sender.MessageSender;
import org.telegram.abilitybots.api.sender.SilentSender;
import org.telegram.abilitybots.api.util.AbilityUtils;
import org.telegram.abilitybots.api.util.Pair;
import org.telegram.abilitybots.api.util.Trio;
import org.telegram.telegrambots.meta.api.methods.GetFile;
import org.telegram.telegrambots.meta.api.methods.groupadministration.GetChatAdministrators;
import org.telegram.telegrambots.meta.api.methods.send.SendDocument;
import org.telegram.telegrambots.meta.api.objects.Message;
import org.telegram.telegrambots.meta.api.objects.Update;
import org.telegram.telegrambots.meta.api.objects.User;
import org.telegram.telegrambots.bots.DefaultBotOptions;
import org.telegram.telegrambots.bots.TelegramLongPollingBot;
import org.telegram.telegrambots.meta.exceptions.TelegramApiException;
import org.telegram.telegrambots.meta.logging.BotLogger;
=======
import org.telegram.telegrambots.api.objects.Update;
import org.telegram.telegrambots.bots.DefaultBotOptions;
import org.telegram.telegrambots.bots.TelegramLongPollingBot;
import org.telegram.telegrambots.exceptions.TelegramApiRequestException;
import org.telegram.telegrambots.generics.LongPollingBot;
import org.telegram.telegrambots.util.WebhookUtils;
>>>>>>> e1e82915

import static org.telegram.abilitybots.api.db.MapDBContext.onlineInstance;

/**
 * The default AbilityBot class implements {@link LongPollingBot}. It delegates all updates to a {@link TelegramLongPollingBot} instance.
 *
 * @author Abbas Abou Daya
 */
<<<<<<< HEAD
@SuppressWarnings({"WeakerAccess", "UnusedReturnValue", "ConfusingArgumentToVarargsMethod", "ConstantConditions"})
public abstract class AbilityBot extends TelegramLongPollingBot {
  private static final String TAG = AbilityBot.class.getSimpleName();

  // DB objects
  public static final String ADMINS = "ADMINS";
  public static final String USERS = "USERS";
  public static final String USER_ID = "USER_ID";
  public static final String BLACKLIST = "BLACKLIST";

  // Factory commands
  protected static final String DEFAULT = "default";
  protected static final String CLAIM = "claim";
  protected static final String BAN = "ban";
  protected static final String PROMOTE = "promote";
  protected static final String DEMOTE = "demote";
  protected static final String UNBAN = "unban";
  protected static final String BACKUP = "backup";
  protected static final String RECOVER = "recover";
  protected static final String COMMANDS = "commands";
  protected static final String REPORT = "report";

  // DB and sender
  protected final DBContext db;
  protected MessageSender sender;
  protected SilentSender silent;

  // Bot token and username
  private final String botToken;
  private final String botUsername;

  // Ability registry
  private Map<String, Ability> abilities;

  // Reply registry
  private List<Reply> replies;

  public abstract int creatorId();

=======
public abstract class AbilityBot extends BaseAbilityBot implements LongPollingBot {
>>>>>>> e1e82915
  protected AbilityBot(String botToken, String botUsername, DBContext db, DefaultBotOptions botOptions) {
    super(botToken, botUsername, db, botOptions);
  }

  protected AbilityBot(String botToken, String botUsername, DBContext db) {
    this(botToken, botUsername, db, new DefaultBotOptions());
  }

  protected AbilityBot(String botToken, String botUsername, DefaultBotOptions botOptions) {
    this(botToken, botUsername, onlineInstance(botUsername), botOptions);
  }

  protected AbilityBot(String botToken, String botUsername) {
    this(botToken, botUsername, onlineInstance(botUsername));
  }

  @Override
  public void onUpdateReceived(Update update) {
    super.onUpdateReceived(update);
  }

  @Override
<<<<<<< HEAD
  public String getBotUsername() {
    return botUsername;
  }

  /**
   * Test the update against the provided global flags. The default implementation is a passthrough to all updates.
   * <p>
   * This method should be <b>overridden</b> if the user wants to restrict bot usage to only certain updates.
   *
   * @param update a Telegram {@link Update}
   * @return <tt>true</tt> if the update satisfies the global flags
   */
  protected boolean checkGlobalFlags(Update update) {
    return true;
  }

  /**
   * Gets the user with the specified username.
   *
   * @param username the username of the required user
   * @return the user
   */
  protected User getUser(String username) {
    Integer id = userIds().get(username.toLowerCase());
    if (id == null) {
      throw new IllegalStateException(format("Could not find ID corresponding to username [%s]", username));
    }

    return getUser(id);
  }

  /**
   * Gets the user with the specified ID.
   *
   * @param id the id of the required user
   * @return the user
   */
  protected User getUser(int id) {
    User user = users().get(id);
    if (user == null) {
      throw new IllegalStateException(format("Could not find user corresponding to id [%d]", id));
    }

    return user;
  }

  /**
   * Gets the user with the specified username. If user was not found, the bot will send a message on Telegram.
   *
   * @param username the username of the required user
   * @param ctx      the message context with the originating user
   * @return the id of the user
   */
  protected int getUserIdSendError(String username, MessageContext ctx) {
    try {
      return getUser(username).getId();
    } catch (IllegalStateException ex) {
      silent.send(getLocalizedMessage(USER_NOT_FOUND, ctx.user().getLanguageCode(), username), ctx.chatId());
      throw propagate(ex);
    }
  }

  /**
   * <p>
   * Format of the report:
   * <p>
   * [command1] - [description1]
   * <p>
   * [command2] - [description2]
   * <p>
   * ...
   * <p>
   * Once you invoke it, the bot will send the available commands to the chat. This is a public ability so anyone can invoke it.
   * <p>
   * Usage: <code>/commands</code>
   *
   * @return the ability to report commands defined by the child bot.
   */
  public Ability reportCommands() {
    return builder()
        .name(REPORT)
        .locality(ALL)
        .privacy(CREATOR)
        .input(0)
        .action(ctx -> {
          String commands = abilities.entrySet().stream()
              .filter(entry -> nonNull(entry.getValue().info()))
              .map(entry -> {
                String name = entry.getValue().name();
                String info = entry.getValue().info();
                return format("%s - %s", name, info);
              })
              .sorted()
              .reduce((a, b) -> format("%s%n%s", a, b))
              .orElse(getLocalizedMessage(ABILITY_COMMANDS_NOT_FOUND, ctx.user().getLanguageCode()));

          silent.send(commands, ctx.chatId());
        })
        .build();
  }

  /**
   * Default format:
   * <p>
   * PUBLIC
   * <p>
   * [command1] - [description1]
   * <p>
   * [command2] - [description2]
   * <p>
   * GROUP_ADMIN
   * <p>
   * [command1] - [description1]
   * <p>
   * ...
   *
   * @return the ability to print commands based on the privacy of the requesting user
   */
  public Ability commands() {
    return builder()
        .name(COMMANDS)
        .locality(USER)
        .privacy(PUBLIC)
        .input(0)
        .action(ctx -> {
          Privacy privacy = getPrivacy(ctx.update(), ctx.user().getId());

          ListMultimap<Privacy, String> abilitiesPerPrivacy = abilities.entrySet().stream()
              .map(entry -> {
                String name = entry.getValue().name();
                String info = entry.getValue().info();

                if (!isEmpty(info))
                  return Pair.of(entry.getValue().privacy(), format("/%s - %s", name, info));
                return Pair.of(entry.getValue().privacy(), format("/%s", name));
              })
              .sorted(comparing(Pair::b))
              .collect(() -> hashKeys().arrayListValues().build(),
                  (map, pair) -> map.put(pair.a(), pair.b()),
                  Multimap::putAll);

          String commands = abilitiesPerPrivacy.asMap().entrySet().stream()
              .filter(entry -> privacy.compareTo(entry.getKey()) >= 0)
              .sorted(comparing(Entry::getKey))
              .map(entry ->
                  entry.getValue().stream()
                      .reduce(entry.getKey().toString(), (a, b) -> format("%s\n%s", a, b))
              )
              .collect(joining("\n"));

          if (commands.isEmpty())
            commands = getLocalizedMessage(ABILITY_COMMANDS_NOT_FOUND, ctx.user().getLanguageCode());

          silent.send(commands, ctx.chatId());
        })
        .build();
  }

  /**
   * This backup ability returns the object defined by {@link DBContext#backup()} as a message document.
   * <p>
   * This is a high-profile ability and is restricted to the CREATOR only.
   * <p>
   * Usage: <code>/backup</code>
   *
   * @return the ability to back-up the database of the bot
   */
  public Ability backupDB() {
    return builder()
        .name(BACKUP)
        .locality(USER)
        .privacy(CREATOR)
        .input(0)
        .action(ctx -> {
          File backup = new File("backup.json");

          try (PrintStream printStream = new PrintStream(backup)) {
            printStream.print(db.backup());
            sender.sendDocument(new SendDocument()
                .setDocument(backup)
                .setChatId(ctx.chatId())
            );
          } catch (FileNotFoundException e) {
            BotLogger.error("Error while fetching backup", TAG, e);
          } catch (TelegramApiException e) {
            BotLogger.error("Error while sending document/backup file", TAG, e);
          }
        })
        .build();
  }

  /**
   * Recovers the bot database using {@link DBContext#recover(Object)}.
   * <p>
   * The bot recovery process hugely depends on the implementation of the recovery method of {@link DBContext}.
   * <p>
   * Usage: <code>/recover</code>
   *
   * @return the ability to recover the database of the bot
   */
  public Ability recoverDB() {
    return builder()
        .name(RECOVER)
        .locality(USER)
        .privacy(CREATOR)
        .input(0)
        .action(ctx -> silent.forceReply(
            getLocalizedMessage(ABILITY_RECOVER_MESSAGE, ctx.user().getLanguageCode()), ctx.chatId()))
        .reply(update -> {
          String replyToMsg = update.getMessage().getReplyToMessage().getText();
          String recoverMessage = getLocalizedMessage(ABILITY_RECOVER_MESSAGE, AbilityUtils.getUser(update).getLanguageCode());
          if (!replyToMsg.equals(recoverMessage))
            return;

          String fileId = update.getMessage().getDocument().getFileId();
          try (FileReader reader = new FileReader(downloadFileWithId(fileId))) {
            String backupData = IOUtils.toString(reader);
            if (db.recover(backupData)) {
              send(ABILITY_RECOVER_SUCCESS, update);
            } else {
              send(ABILITY_RECOVER_FAIL, update);
            }
          } catch (Exception e) {
            BotLogger.error("Could not recover DB from backup", TAG, e);
            send(ABILITY_RECOVER_ERROR, update);
          }
        }, MESSAGE, DOCUMENT, REPLY)
        .build();
  }

  /**
   * Banned users are accumulated in the blacklist. Use {@link DBContext#getSet(String)} with name specified by {@link AbilityBot#BLACKLIST}.
   * <p>
   * Usage: <code>/ban @username</code>
   * <p>
   * <u>Note that admins who try to ban the creator, get banned.</u>
   *
   * @return the ability to ban the user from any kind of <b>bot interaction</b>
   */
  public Ability banUser() {
    return builder()
        .name(BAN)
        .locality(ALL)
        .privacy(ADMIN)
        .input(1)
        .action(ctx -> {
          String username = stripTag(ctx.firstArg());
          int userId = getUserIdSendError(username, ctx);
          String bannedUser;

          // Protection from abuse
          if (userId == creatorId()) {
            userId = ctx.user().getId();
            bannedUser = isNullOrEmpty(ctx.user().getUserName()) ? addTag(ctx.user().getUserName()) : shortName(ctx.user());
          } else {
            bannedUser = addTag(username);
          }

          Set<Integer> blacklist = blacklist();
          if (blacklist.contains(userId))
            sendMd(ABILITY_BAN_FAIL, ctx, escape(bannedUser));
          else {
            blacklist.add(userId);
            sendMd(ABILITY_BAN_SUCCESS, ctx, escape(bannedUser));
          }
        })
        .post(commitTo(db))
        .build();
  }

  /**
   * Usage: <code>/unban @username</code>
   *
   * @return the ability to unban a user
   */
  public Ability unbanUser() {
    return builder()
        .name(UNBAN)
        .locality(ALL)
        .privacy(ADMIN)
        .input(1)
        .action(ctx -> {
          String username = stripTag(ctx.firstArg());
          Integer userId = getUserIdSendError(username, ctx);

          Set<Integer> blacklist = blacklist();

          if (!blacklist.remove(userId))
            silent.sendMd(getLocalizedMessage(ABILITY_UNBAN_FAIL, ctx.user().getLanguageCode(), escape(username)), ctx.chatId());
          else {
            silent.sendMd(getLocalizedMessage(ABILITY_UNBAN_SUCCESS, ctx.user().getLanguageCode(), escape(username)), ctx.chatId());
          }
        })
        .post(commitTo(db))
        .build();
  }

  /**
   * @return the ability to promote a user to a bot admin
   */
  public Ability promoteAdmin() {
    return builder()
        .name(PROMOTE)
        .locality(ALL)
        .privacy(ADMIN)
        .input(1)
        .action(ctx -> {
          String username = stripTag(ctx.firstArg());
          Integer userId = getUserIdSendError(username, ctx);

          Set<Integer> admins = admins();
          if (admins.contains(userId))
            sendMd(ABILITY_PROMOTE_FAIL, ctx, escape(username));
          else {
            admins.add(userId);
            sendMd(ABILITY_PROMOTE_SUCCESS, ctx, escape(username));
          }
        }).post(commitTo(db))
        .build();
  }

  /**
   * @return the ability to demote an admin to a user
   */
  public Ability demoteAdmin() {
    return builder()
        .name(DEMOTE)
        .locality(ALL)
        .privacy(ADMIN)
        .input(1)
        .action(ctx -> {
          String username = stripTag(ctx.firstArg());
          Integer userId = getUserIdSendError(username, ctx);

          Set<Integer> admins = admins();
          if (admins.remove(userId)) {
            sendMd(ABILITY_DEMOTE_SUCCESS, ctx, escape(username));
          } else {
            sendMd(ABILITY_DEMOTE_FAIL, ctx, escape(username));
          }
        })
        .post(commitTo(db))
        .build();
  }

  /**
   * Regular users and admins who try to claim the bot will get <b>banned</b>.
   *
   * @return the ability to claim yourself as the master and creator of the bot
   */
  public Ability claimCreator() {
    return builder()
        .name(CLAIM)
        .locality(ALL)
        .privacy(CREATOR)
        .input(0)
        .action(ctx -> {
          Set<Integer> admins = admins();
          int id = creatorId();

          if (admins.contains(id))
            send(ABILITY_CLAIM_FAIL, ctx);
          else {
            admins.add(id);
            send(ABILITY_CLAIM_SUCCESS, ctx);
          }
        })
        .post(commitTo(db))
        .build();
  }

  private Optional<Message> send(String message, MessageContext ctx, String... args) {
    return silent.send(getLocalizedMessage(message, ctx.user().getLanguageCode(), args), ctx.chatId());
  }

  private Optional<Message> sendMd(String message, MessageContext ctx, String... args) {
    return silent.sendMd(getLocalizedMessage(message, ctx.user().getLanguageCode(), args), ctx.chatId());
  }

  private Optional<Message> send(String message, Update upd) {
    Long chatId = upd.getMessage().getChatId();
    return silent.send(getLocalizedMessage(message, AbilityUtils.getUser(upd).getLanguageCode()), chatId);
  }

  /**
   * Registers the declared abilities using method reflection. Also, replies are accumulated using the built abilities and standalone methods that return a Reply.
   * <p>
   * <b>Only abilities and replies with the <u>public</u> accessor are registered!</b>
   */
  private void registerAbilities() {
    try {
      abilities = stream(this.getClass().getMethods())
          .filter(method -> method.getReturnType().equals(Ability.class))
          .map(this::returnAbility)
          .collect(ImmutableMap::<String, Ability>builder,
              (b, a) -> b.put(a.name(), a),
              (b1, b2) -> b1.putAll(b2.build()))
          .build();

      Stream<Reply> methodReplies = stream(this.getClass().getMethods())
          .filter(method -> method.getReturnType().equals(Reply.class))
          .map(this::returnReply);

      Stream<Reply> abilityReplies = abilities.values().stream()
          .flatMap(ability -> ability.replies().stream());

      replies = Stream.concat(methodReplies, abilityReplies).collect(
          ImmutableList::<Reply>builder,
          Builder::add,
          (b1, b2) -> b1.addAll(b2.build()))
          .build();
    } catch (IllegalStateException e) {
      BotLogger.error(TAG, "Duplicate names found while registering abilities. Make sure that the abilities declared don't clash with the reserved ones.", e);
      throw propagate(e);
    }

  }

  /**
   * Invokes the method and retrieves its return {@link Ability}.
   *
   * @param method a method that returns an ability
   * @return the ability returned by the method
   */
  private Ability returnAbility(Method method) {
    try {
      return (Ability) method.invoke(this);
    } catch (IllegalAccessException | InvocationTargetException e) {
      BotLogger.error("Could not add ability", TAG, e);
      throw propagate(e);
    }
  }

  /**
   * Invokes the method and retrieves its returned Reply.
   *
   * @param method a method that returns a reply
   * @return the reply returned by the method
   */
  private Reply returnReply(Method method) {
    try {
      return (Reply) method.invoke(this);
    } catch (IllegalAccessException | InvocationTargetException e) {
      BotLogger.error("Could not add reply", TAG, e);
      throw propagate(e);
    }
  }

  private void postConsumption(Pair<MessageContext, Ability> pair) {
    ofNullable(pair.b().postAction())
        .ifPresent(consumer -> consumer.accept(pair.a()));
  }

  Pair<MessageContext, Ability> consumeUpdate(Pair<MessageContext, Ability> pair) {
    pair.b().action().accept(pair.a());
    return pair;
  }

  Pair<MessageContext, Ability> getContext(Trio<Update, Ability, String[]> trio) {
    Update update = trio.a();
    User user = AbilityUtils.getUser(update);

    return Pair.of(newContext(update, user, getChatId(update), trio.c()), trio.b());
  }

  boolean checkBlacklist(Update update) {
    Integer id = AbilityUtils.getUser(update).getId();

    return id == creatorId() || !blacklist().contains(id);
  }

  boolean checkInput(Trio<Update, Ability, String[]> trio) {
    String[] tokens = trio.c();
    int abilityTokens = trio.b().tokens();

    boolean isOk = abilityTokens == 0 || (tokens.length > 0 && tokens.length == abilityTokens);

    if (!isOk)
      silent.send(
          getLocalizedMessage(
              CHECK_INPUT_FAIL,
              AbilityUtils.getUser(trio.a()).getLanguageCode(),
              abilityTokens, abilityTokens == 1 ? "input" : "inputs"),
          getChatId(trio.a()));
    return isOk;
  }

  boolean checkLocality(Trio<Update, Ability, String[]> trio) {
    Update update = trio.a();
    Locality locality = isUserMessage(update) ? USER : GROUP;
    Locality abilityLocality = trio.b().locality();

    boolean isOk = abilityLocality == ALL || locality == abilityLocality;

    if (!isOk)
      silent.send(
          getLocalizedMessage(
              CHECK_LOCALITY_FAIL,
              AbilityUtils.getUser(trio.a()).getLanguageCode(),
              abilityLocality.toString().toLowerCase()),
          getChatId(trio.a()));
    return isOk;
  }

  boolean checkPrivacy(Trio<Update, Ability, String[]> trio) {
    Update update = trio.a();
    User user = AbilityUtils.getUser(update);
    Privacy privacy;
    int id = user.getId();

    privacy = getPrivacy(update, id);

    boolean isOk = privacy.compareTo(trio.b().privacy()) >= 0;

    if (!isOk)
      silent.send(
          getLocalizedMessage(
              CHECK_PRIVACY_FAIL,
              AbilityUtils.getUser(trio.a()).getLanguageCode()),
          getChatId(trio.a()));
    return isOk;
  }

  @NotNull
  private Privacy getPrivacy(Update update, int id) {
    return isCreator(id) ?
        CREATOR : isAdmin(id) ?
        ADMIN : (isGroupUpdate(update) || isSuperGroupUpdate(update)) && isGroupAdmin(update, id) ?
        GROUP_ADMIN : PUBLIC;
  }

  private boolean isGroupAdmin(Update update, int id) {
    GetChatAdministrators admins = new GetChatAdministrators().setChatId(getChatId(update));

    return silent.execute(admins)
        .orElse(new ArrayList<>()).stream()
        .anyMatch(member -> member.getUser().getId() == id);
  }

  private boolean isCreator(int id) {
    return id == creatorId();
  }

  private boolean isAdmin(Integer id) {
    return admins().contains(id);
  }

  boolean validateAbility(Trio<Update, Ability, String[]> trio) {
    return trio.b() != null;
  }

  Trio<Update, Ability, String[]> getAbility(Update update) {
    // Handle updates without messages
    // Passing through this function means that the global flags have passed
    Message msg = update.getMessage();
    if (!update.hasMessage() || !msg.hasText())
      return Trio.of(update, abilities.get(DEFAULT), new String[]{});

    String[] tokens = msg.getText().split(" ");

    if (tokens[0].startsWith("/")) {
      String abilityToken = stripBotUsername(tokens[0].substring(1)).toLowerCase();
      Ability ability = abilities.get(abilityToken);
      tokens = Arrays.copyOfRange(tokens, 1, tokens.length);
      return Trio.of(update, ability, tokens);
    } else {
      Ability ability = abilities.get(DEFAULT);
      return Trio.of(update, ability, tokens);
    }
  }

  private String stripBotUsername(String token) {
    return compile(format("@%s", botUsername), CASE_INSENSITIVE)
        .matcher(token)
        .replaceAll("");
  }

  Update addUser(Update update) {
    User endUser = AbilityUtils.getUser(update);

    users().compute(endUser.getId(), (id, user) -> {
      if (user == null) {
        updateUserId(user, endUser);
        return endUser;
      }

      if (!user.equals(endUser)) {
        updateUserId(user, endUser);
        return endUser;
      }

      return user;
    });

    db.commit();
    return update;
  }

  private void updateUserId(User oldUser, User newUser) {
    if (oldUser != null && oldUser.getUserName() != null) {
      // Remove old username -> ID
      userIds().remove(oldUser.getUserName());
    }

    if (newUser.getUserName() != null) {
      // Add new mapping with the new username
      userIds().put(newUser.getUserName().toLowerCase(), newUser.getId());
    }
  }

  boolean filterReply(Update update) {
    return replies.stream()
        .filter(reply -> reply.isOkFor(update))
        .map(reply -> {
          reply.actOn(update);
          return false;
        })
        .reduce(true, Boolean::logicalAnd);
  }

  boolean checkMessageFlags(Trio<Update, Ability, String[]> trio) {
    Ability ability = trio.b();
    Update update = trio.a();

    // The following variable is required to avoid bug #JDK-8044546
    BiFunction<Boolean, Predicate<Update>, Boolean> flagAnd = (flag, nextFlag) -> flag && nextFlag.test(update);
    return ability.flags().stream()
        .reduce(true, flagAnd, Boolean::logicalAnd);
  }

  private File downloadFileWithId(String fileId) throws TelegramApiException {
    return sender.downloadFile(sender.execute(new GetFile().setFileId(fileId)));
  }


  private String escape(String username) {
    return username.replace("_", "\\_");
=======
  public void clearWebhook() throws TelegramApiRequestException {
    WebhookUtils.clearWebhook(this);
>>>>>>> e1e82915
  }
}<|MERGE_RESOLUTION|>--- conflicted
+++ resolved
@@ -1,32 +1,12 @@
 package org.telegram.abilitybots.api.bot;
 
 import org.telegram.abilitybots.api.db.DBContext;
-<<<<<<< HEAD
-import org.telegram.abilitybots.api.objects.*;
-import org.telegram.abilitybots.api.sender.DefaultSender;
-import org.telegram.abilitybots.api.sender.MessageSender;
-import org.telegram.abilitybots.api.sender.SilentSender;
-import org.telegram.abilitybots.api.util.AbilityUtils;
-import org.telegram.abilitybots.api.util.Pair;
-import org.telegram.abilitybots.api.util.Trio;
-import org.telegram.telegrambots.meta.api.methods.GetFile;
-import org.telegram.telegrambots.meta.api.methods.groupadministration.GetChatAdministrators;
-import org.telegram.telegrambots.meta.api.methods.send.SendDocument;
-import org.telegram.telegrambots.meta.api.objects.Message;
-import org.telegram.telegrambots.meta.api.objects.Update;
-import org.telegram.telegrambots.meta.api.objects.User;
-import org.telegram.telegrambots.bots.DefaultBotOptions;
-import org.telegram.telegrambots.bots.TelegramLongPollingBot;
-import org.telegram.telegrambots.meta.exceptions.TelegramApiException;
-import org.telegram.telegrambots.meta.logging.BotLogger;
-=======
 import org.telegram.telegrambots.api.objects.Update;
 import org.telegram.telegrambots.bots.DefaultBotOptions;
 import org.telegram.telegrambots.bots.TelegramLongPollingBot;
 import org.telegram.telegrambots.exceptions.TelegramApiRequestException;
 import org.telegram.telegrambots.generics.LongPollingBot;
 import org.telegram.telegrambots.util.WebhookUtils;
->>>>>>> e1e82915
 
 import static org.telegram.abilitybots.api.db.MapDBContext.onlineInstance;
 
@@ -35,49 +15,7 @@
  *
  * @author Abbas Abou Daya
  */
-<<<<<<< HEAD
-@SuppressWarnings({"WeakerAccess", "UnusedReturnValue", "ConfusingArgumentToVarargsMethod", "ConstantConditions"})
-public abstract class AbilityBot extends TelegramLongPollingBot {
-  private static final String TAG = AbilityBot.class.getSimpleName();
-
-  // DB objects
-  public static final String ADMINS = "ADMINS";
-  public static final String USERS = "USERS";
-  public static final String USER_ID = "USER_ID";
-  public static final String BLACKLIST = "BLACKLIST";
-
-  // Factory commands
-  protected static final String DEFAULT = "default";
-  protected static final String CLAIM = "claim";
-  protected static final String BAN = "ban";
-  protected static final String PROMOTE = "promote";
-  protected static final String DEMOTE = "demote";
-  protected static final String UNBAN = "unban";
-  protected static final String BACKUP = "backup";
-  protected static final String RECOVER = "recover";
-  protected static final String COMMANDS = "commands";
-  protected static final String REPORT = "report";
-
-  // DB and sender
-  protected final DBContext db;
-  protected MessageSender sender;
-  protected SilentSender silent;
-
-  // Bot token and username
-  private final String botToken;
-  private final String botUsername;
-
-  // Ability registry
-  private Map<String, Ability> abilities;
-
-  // Reply registry
-  private List<Reply> replies;
-
-  public abstract int creatorId();
-
-=======
 public abstract class AbilityBot extends BaseAbilityBot implements LongPollingBot {
->>>>>>> e1e82915
   protected AbilityBot(String botToken, String botUsername, DBContext db, DefaultBotOptions botOptions) {
     super(botToken, botUsername, db, botOptions);
   }
@@ -100,647 +38,7 @@
   }
 
   @Override
-<<<<<<< HEAD
-  public String getBotUsername() {
-    return botUsername;
-  }
-
-  /**
-   * Test the update against the provided global flags. The default implementation is a passthrough to all updates.
-   * <p>
-   * This method should be <b>overridden</b> if the user wants to restrict bot usage to only certain updates.
-   *
-   * @param update a Telegram {@link Update}
-   * @return <tt>true</tt> if the update satisfies the global flags
-   */
-  protected boolean checkGlobalFlags(Update update) {
-    return true;
-  }
-
-  /**
-   * Gets the user with the specified username.
-   *
-   * @param username the username of the required user
-   * @return the user
-   */
-  protected User getUser(String username) {
-    Integer id = userIds().get(username.toLowerCase());
-    if (id == null) {
-      throw new IllegalStateException(format("Could not find ID corresponding to username [%s]", username));
-    }
-
-    return getUser(id);
-  }
-
-  /**
-   * Gets the user with the specified ID.
-   *
-   * @param id the id of the required user
-   * @return the user
-   */
-  protected User getUser(int id) {
-    User user = users().get(id);
-    if (user == null) {
-      throw new IllegalStateException(format("Could not find user corresponding to id [%d]", id));
-    }
-
-    return user;
-  }
-
-  /**
-   * Gets the user with the specified username. If user was not found, the bot will send a message on Telegram.
-   *
-   * @param username the username of the required user
-   * @param ctx      the message context with the originating user
-   * @return the id of the user
-   */
-  protected int getUserIdSendError(String username, MessageContext ctx) {
-    try {
-      return getUser(username).getId();
-    } catch (IllegalStateException ex) {
-      silent.send(getLocalizedMessage(USER_NOT_FOUND, ctx.user().getLanguageCode(), username), ctx.chatId());
-      throw propagate(ex);
-    }
-  }
-
-  /**
-   * <p>
-   * Format of the report:
-   * <p>
-   * [command1] - [description1]
-   * <p>
-   * [command2] - [description2]
-   * <p>
-   * ...
-   * <p>
-   * Once you invoke it, the bot will send the available commands to the chat. This is a public ability so anyone can invoke it.
-   * <p>
-   * Usage: <code>/commands</code>
-   *
-   * @return the ability to report commands defined by the child bot.
-   */
-  public Ability reportCommands() {
-    return builder()
-        .name(REPORT)
-        .locality(ALL)
-        .privacy(CREATOR)
-        .input(0)
-        .action(ctx -> {
-          String commands = abilities.entrySet().stream()
-              .filter(entry -> nonNull(entry.getValue().info()))
-              .map(entry -> {
-                String name = entry.getValue().name();
-                String info = entry.getValue().info();
-                return format("%s - %s", name, info);
-              })
-              .sorted()
-              .reduce((a, b) -> format("%s%n%s", a, b))
-              .orElse(getLocalizedMessage(ABILITY_COMMANDS_NOT_FOUND, ctx.user().getLanguageCode()));
-
-          silent.send(commands, ctx.chatId());
-        })
-        .build();
-  }
-
-  /**
-   * Default format:
-   * <p>
-   * PUBLIC
-   * <p>
-   * [command1] - [description1]
-   * <p>
-   * [command2] - [description2]
-   * <p>
-   * GROUP_ADMIN
-   * <p>
-   * [command1] - [description1]
-   * <p>
-   * ...
-   *
-   * @return the ability to print commands based on the privacy of the requesting user
-   */
-  public Ability commands() {
-    return builder()
-        .name(COMMANDS)
-        .locality(USER)
-        .privacy(PUBLIC)
-        .input(0)
-        .action(ctx -> {
-          Privacy privacy = getPrivacy(ctx.update(), ctx.user().getId());
-
-          ListMultimap<Privacy, String> abilitiesPerPrivacy = abilities.entrySet().stream()
-              .map(entry -> {
-                String name = entry.getValue().name();
-                String info = entry.getValue().info();
-
-                if (!isEmpty(info))
-                  return Pair.of(entry.getValue().privacy(), format("/%s - %s", name, info));
-                return Pair.of(entry.getValue().privacy(), format("/%s", name));
-              })
-              .sorted(comparing(Pair::b))
-              .collect(() -> hashKeys().arrayListValues().build(),
-                  (map, pair) -> map.put(pair.a(), pair.b()),
-                  Multimap::putAll);
-
-          String commands = abilitiesPerPrivacy.asMap().entrySet().stream()
-              .filter(entry -> privacy.compareTo(entry.getKey()) >= 0)
-              .sorted(comparing(Entry::getKey))
-              .map(entry ->
-                  entry.getValue().stream()
-                      .reduce(entry.getKey().toString(), (a, b) -> format("%s\n%s", a, b))
-              )
-              .collect(joining("\n"));
-
-          if (commands.isEmpty())
-            commands = getLocalizedMessage(ABILITY_COMMANDS_NOT_FOUND, ctx.user().getLanguageCode());
-
-          silent.send(commands, ctx.chatId());
-        })
-        .build();
-  }
-
-  /**
-   * This backup ability returns the object defined by {@link DBContext#backup()} as a message document.
-   * <p>
-   * This is a high-profile ability and is restricted to the CREATOR only.
-   * <p>
-   * Usage: <code>/backup</code>
-   *
-   * @return the ability to back-up the database of the bot
-   */
-  public Ability backupDB() {
-    return builder()
-        .name(BACKUP)
-        .locality(USER)
-        .privacy(CREATOR)
-        .input(0)
-        .action(ctx -> {
-          File backup = new File("backup.json");
-
-          try (PrintStream printStream = new PrintStream(backup)) {
-            printStream.print(db.backup());
-            sender.sendDocument(new SendDocument()
-                .setDocument(backup)
-                .setChatId(ctx.chatId())
-            );
-          } catch (FileNotFoundException e) {
-            BotLogger.error("Error while fetching backup", TAG, e);
-          } catch (TelegramApiException e) {
-            BotLogger.error("Error while sending document/backup file", TAG, e);
-          }
-        })
-        .build();
-  }
-
-  /**
-   * Recovers the bot database using {@link DBContext#recover(Object)}.
-   * <p>
-   * The bot recovery process hugely depends on the implementation of the recovery method of {@link DBContext}.
-   * <p>
-   * Usage: <code>/recover</code>
-   *
-   * @return the ability to recover the database of the bot
-   */
-  public Ability recoverDB() {
-    return builder()
-        .name(RECOVER)
-        .locality(USER)
-        .privacy(CREATOR)
-        .input(0)
-        .action(ctx -> silent.forceReply(
-            getLocalizedMessage(ABILITY_RECOVER_MESSAGE, ctx.user().getLanguageCode()), ctx.chatId()))
-        .reply(update -> {
-          String replyToMsg = update.getMessage().getReplyToMessage().getText();
-          String recoverMessage = getLocalizedMessage(ABILITY_RECOVER_MESSAGE, AbilityUtils.getUser(update).getLanguageCode());
-          if (!replyToMsg.equals(recoverMessage))
-            return;
-
-          String fileId = update.getMessage().getDocument().getFileId();
-          try (FileReader reader = new FileReader(downloadFileWithId(fileId))) {
-            String backupData = IOUtils.toString(reader);
-            if (db.recover(backupData)) {
-              send(ABILITY_RECOVER_SUCCESS, update);
-            } else {
-              send(ABILITY_RECOVER_FAIL, update);
-            }
-          } catch (Exception e) {
-            BotLogger.error("Could not recover DB from backup", TAG, e);
-            send(ABILITY_RECOVER_ERROR, update);
-          }
-        }, MESSAGE, DOCUMENT, REPLY)
-        .build();
-  }
-
-  /**
-   * Banned users are accumulated in the blacklist. Use {@link DBContext#getSet(String)} with name specified by {@link AbilityBot#BLACKLIST}.
-   * <p>
-   * Usage: <code>/ban @username</code>
-   * <p>
-   * <u>Note that admins who try to ban the creator, get banned.</u>
-   *
-   * @return the ability to ban the user from any kind of <b>bot interaction</b>
-   */
-  public Ability banUser() {
-    return builder()
-        .name(BAN)
-        .locality(ALL)
-        .privacy(ADMIN)
-        .input(1)
-        .action(ctx -> {
-          String username = stripTag(ctx.firstArg());
-          int userId = getUserIdSendError(username, ctx);
-          String bannedUser;
-
-          // Protection from abuse
-          if (userId == creatorId()) {
-            userId = ctx.user().getId();
-            bannedUser = isNullOrEmpty(ctx.user().getUserName()) ? addTag(ctx.user().getUserName()) : shortName(ctx.user());
-          } else {
-            bannedUser = addTag(username);
-          }
-
-          Set<Integer> blacklist = blacklist();
-          if (blacklist.contains(userId))
-            sendMd(ABILITY_BAN_FAIL, ctx, escape(bannedUser));
-          else {
-            blacklist.add(userId);
-            sendMd(ABILITY_BAN_SUCCESS, ctx, escape(bannedUser));
-          }
-        })
-        .post(commitTo(db))
-        .build();
-  }
-
-  /**
-   * Usage: <code>/unban @username</code>
-   *
-   * @return the ability to unban a user
-   */
-  public Ability unbanUser() {
-    return builder()
-        .name(UNBAN)
-        .locality(ALL)
-        .privacy(ADMIN)
-        .input(1)
-        .action(ctx -> {
-          String username = stripTag(ctx.firstArg());
-          Integer userId = getUserIdSendError(username, ctx);
-
-          Set<Integer> blacklist = blacklist();
-
-          if (!blacklist.remove(userId))
-            silent.sendMd(getLocalizedMessage(ABILITY_UNBAN_FAIL, ctx.user().getLanguageCode(), escape(username)), ctx.chatId());
-          else {
-            silent.sendMd(getLocalizedMessage(ABILITY_UNBAN_SUCCESS, ctx.user().getLanguageCode(), escape(username)), ctx.chatId());
-          }
-        })
-        .post(commitTo(db))
-        .build();
-  }
-
-  /**
-   * @return the ability to promote a user to a bot admin
-   */
-  public Ability promoteAdmin() {
-    return builder()
-        .name(PROMOTE)
-        .locality(ALL)
-        .privacy(ADMIN)
-        .input(1)
-        .action(ctx -> {
-          String username = stripTag(ctx.firstArg());
-          Integer userId = getUserIdSendError(username, ctx);
-
-          Set<Integer> admins = admins();
-          if (admins.contains(userId))
-            sendMd(ABILITY_PROMOTE_FAIL, ctx, escape(username));
-          else {
-            admins.add(userId);
-            sendMd(ABILITY_PROMOTE_SUCCESS, ctx, escape(username));
-          }
-        }).post(commitTo(db))
-        .build();
-  }
-
-  /**
-   * @return the ability to demote an admin to a user
-   */
-  public Ability demoteAdmin() {
-    return builder()
-        .name(DEMOTE)
-        .locality(ALL)
-        .privacy(ADMIN)
-        .input(1)
-        .action(ctx -> {
-          String username = stripTag(ctx.firstArg());
-          Integer userId = getUserIdSendError(username, ctx);
-
-          Set<Integer> admins = admins();
-          if (admins.remove(userId)) {
-            sendMd(ABILITY_DEMOTE_SUCCESS, ctx, escape(username));
-          } else {
-            sendMd(ABILITY_DEMOTE_FAIL, ctx, escape(username));
-          }
-        })
-        .post(commitTo(db))
-        .build();
-  }
-
-  /**
-   * Regular users and admins who try to claim the bot will get <b>banned</b>.
-   *
-   * @return the ability to claim yourself as the master and creator of the bot
-   */
-  public Ability claimCreator() {
-    return builder()
-        .name(CLAIM)
-        .locality(ALL)
-        .privacy(CREATOR)
-        .input(0)
-        .action(ctx -> {
-          Set<Integer> admins = admins();
-          int id = creatorId();
-
-          if (admins.contains(id))
-            send(ABILITY_CLAIM_FAIL, ctx);
-          else {
-            admins.add(id);
-            send(ABILITY_CLAIM_SUCCESS, ctx);
-          }
-        })
-        .post(commitTo(db))
-        .build();
-  }
-
-  private Optional<Message> send(String message, MessageContext ctx, String... args) {
-    return silent.send(getLocalizedMessage(message, ctx.user().getLanguageCode(), args), ctx.chatId());
-  }
-
-  private Optional<Message> sendMd(String message, MessageContext ctx, String... args) {
-    return silent.sendMd(getLocalizedMessage(message, ctx.user().getLanguageCode(), args), ctx.chatId());
-  }
-
-  private Optional<Message> send(String message, Update upd) {
-    Long chatId = upd.getMessage().getChatId();
-    return silent.send(getLocalizedMessage(message, AbilityUtils.getUser(upd).getLanguageCode()), chatId);
-  }
-
-  /**
-   * Registers the declared abilities using method reflection. Also, replies are accumulated using the built abilities and standalone methods that return a Reply.
-   * <p>
-   * <b>Only abilities and replies with the <u>public</u> accessor are registered!</b>
-   */
-  private void registerAbilities() {
-    try {
-      abilities = stream(this.getClass().getMethods())
-          .filter(method -> method.getReturnType().equals(Ability.class))
-          .map(this::returnAbility)
-          .collect(ImmutableMap::<String, Ability>builder,
-              (b, a) -> b.put(a.name(), a),
-              (b1, b2) -> b1.putAll(b2.build()))
-          .build();
-
-      Stream<Reply> methodReplies = stream(this.getClass().getMethods())
-          .filter(method -> method.getReturnType().equals(Reply.class))
-          .map(this::returnReply);
-
-      Stream<Reply> abilityReplies = abilities.values().stream()
-          .flatMap(ability -> ability.replies().stream());
-
-      replies = Stream.concat(methodReplies, abilityReplies).collect(
-          ImmutableList::<Reply>builder,
-          Builder::add,
-          (b1, b2) -> b1.addAll(b2.build()))
-          .build();
-    } catch (IllegalStateException e) {
-      BotLogger.error(TAG, "Duplicate names found while registering abilities. Make sure that the abilities declared don't clash with the reserved ones.", e);
-      throw propagate(e);
-    }
-
-  }
-
-  /**
-   * Invokes the method and retrieves its return {@link Ability}.
-   *
-   * @param method a method that returns an ability
-   * @return the ability returned by the method
-   */
-  private Ability returnAbility(Method method) {
-    try {
-      return (Ability) method.invoke(this);
-    } catch (IllegalAccessException | InvocationTargetException e) {
-      BotLogger.error("Could not add ability", TAG, e);
-      throw propagate(e);
-    }
-  }
-
-  /**
-   * Invokes the method and retrieves its returned Reply.
-   *
-   * @param method a method that returns a reply
-   * @return the reply returned by the method
-   */
-  private Reply returnReply(Method method) {
-    try {
-      return (Reply) method.invoke(this);
-    } catch (IllegalAccessException | InvocationTargetException e) {
-      BotLogger.error("Could not add reply", TAG, e);
-      throw propagate(e);
-    }
-  }
-
-  private void postConsumption(Pair<MessageContext, Ability> pair) {
-    ofNullable(pair.b().postAction())
-        .ifPresent(consumer -> consumer.accept(pair.a()));
-  }
-
-  Pair<MessageContext, Ability> consumeUpdate(Pair<MessageContext, Ability> pair) {
-    pair.b().action().accept(pair.a());
-    return pair;
-  }
-
-  Pair<MessageContext, Ability> getContext(Trio<Update, Ability, String[]> trio) {
-    Update update = trio.a();
-    User user = AbilityUtils.getUser(update);
-
-    return Pair.of(newContext(update, user, getChatId(update), trio.c()), trio.b());
-  }
-
-  boolean checkBlacklist(Update update) {
-    Integer id = AbilityUtils.getUser(update).getId();
-
-    return id == creatorId() || !blacklist().contains(id);
-  }
-
-  boolean checkInput(Trio<Update, Ability, String[]> trio) {
-    String[] tokens = trio.c();
-    int abilityTokens = trio.b().tokens();
-
-    boolean isOk = abilityTokens == 0 || (tokens.length > 0 && tokens.length == abilityTokens);
-
-    if (!isOk)
-      silent.send(
-          getLocalizedMessage(
-              CHECK_INPUT_FAIL,
-              AbilityUtils.getUser(trio.a()).getLanguageCode(),
-              abilityTokens, abilityTokens == 1 ? "input" : "inputs"),
-          getChatId(trio.a()));
-    return isOk;
-  }
-
-  boolean checkLocality(Trio<Update, Ability, String[]> trio) {
-    Update update = trio.a();
-    Locality locality = isUserMessage(update) ? USER : GROUP;
-    Locality abilityLocality = trio.b().locality();
-
-    boolean isOk = abilityLocality == ALL || locality == abilityLocality;
-
-    if (!isOk)
-      silent.send(
-          getLocalizedMessage(
-              CHECK_LOCALITY_FAIL,
-              AbilityUtils.getUser(trio.a()).getLanguageCode(),
-              abilityLocality.toString().toLowerCase()),
-          getChatId(trio.a()));
-    return isOk;
-  }
-
-  boolean checkPrivacy(Trio<Update, Ability, String[]> trio) {
-    Update update = trio.a();
-    User user = AbilityUtils.getUser(update);
-    Privacy privacy;
-    int id = user.getId();
-
-    privacy = getPrivacy(update, id);
-
-    boolean isOk = privacy.compareTo(trio.b().privacy()) >= 0;
-
-    if (!isOk)
-      silent.send(
-          getLocalizedMessage(
-              CHECK_PRIVACY_FAIL,
-              AbilityUtils.getUser(trio.a()).getLanguageCode()),
-          getChatId(trio.a()));
-    return isOk;
-  }
-
-  @NotNull
-  private Privacy getPrivacy(Update update, int id) {
-    return isCreator(id) ?
-        CREATOR : isAdmin(id) ?
-        ADMIN : (isGroupUpdate(update) || isSuperGroupUpdate(update)) && isGroupAdmin(update, id) ?
-        GROUP_ADMIN : PUBLIC;
-  }
-
-  private boolean isGroupAdmin(Update update, int id) {
-    GetChatAdministrators admins = new GetChatAdministrators().setChatId(getChatId(update));
-
-    return silent.execute(admins)
-        .orElse(new ArrayList<>()).stream()
-        .anyMatch(member -> member.getUser().getId() == id);
-  }
-
-  private boolean isCreator(int id) {
-    return id == creatorId();
-  }
-
-  private boolean isAdmin(Integer id) {
-    return admins().contains(id);
-  }
-
-  boolean validateAbility(Trio<Update, Ability, String[]> trio) {
-    return trio.b() != null;
-  }
-
-  Trio<Update, Ability, String[]> getAbility(Update update) {
-    // Handle updates without messages
-    // Passing through this function means that the global flags have passed
-    Message msg = update.getMessage();
-    if (!update.hasMessage() || !msg.hasText())
-      return Trio.of(update, abilities.get(DEFAULT), new String[]{});
-
-    String[] tokens = msg.getText().split(" ");
-
-    if (tokens[0].startsWith("/")) {
-      String abilityToken = stripBotUsername(tokens[0].substring(1)).toLowerCase();
-      Ability ability = abilities.get(abilityToken);
-      tokens = Arrays.copyOfRange(tokens, 1, tokens.length);
-      return Trio.of(update, ability, tokens);
-    } else {
-      Ability ability = abilities.get(DEFAULT);
-      return Trio.of(update, ability, tokens);
-    }
-  }
-
-  private String stripBotUsername(String token) {
-    return compile(format("@%s", botUsername), CASE_INSENSITIVE)
-        .matcher(token)
-        .replaceAll("");
-  }
-
-  Update addUser(Update update) {
-    User endUser = AbilityUtils.getUser(update);
-
-    users().compute(endUser.getId(), (id, user) -> {
-      if (user == null) {
-        updateUserId(user, endUser);
-        return endUser;
-      }
-
-      if (!user.equals(endUser)) {
-        updateUserId(user, endUser);
-        return endUser;
-      }
-
-      return user;
-    });
-
-    db.commit();
-    return update;
-  }
-
-  private void updateUserId(User oldUser, User newUser) {
-    if (oldUser != null && oldUser.getUserName() != null) {
-      // Remove old username -> ID
-      userIds().remove(oldUser.getUserName());
-    }
-
-    if (newUser.getUserName() != null) {
-      // Add new mapping with the new username
-      userIds().put(newUser.getUserName().toLowerCase(), newUser.getId());
-    }
-  }
-
-  boolean filterReply(Update update) {
-    return replies.stream()
-        .filter(reply -> reply.isOkFor(update))
-        .map(reply -> {
-          reply.actOn(update);
-          return false;
-        })
-        .reduce(true, Boolean::logicalAnd);
-  }
-
-  boolean checkMessageFlags(Trio<Update, Ability, String[]> trio) {
-    Ability ability = trio.b();
-    Update update = trio.a();
-
-    // The following variable is required to avoid bug #JDK-8044546
-    BiFunction<Boolean, Predicate<Update>, Boolean> flagAnd = (flag, nextFlag) -> flag && nextFlag.test(update);
-    return ability.flags().stream()
-        .reduce(true, flagAnd, Boolean::logicalAnd);
-  }
-
-  private File downloadFileWithId(String fileId) throws TelegramApiException {
-    return sender.downloadFile(sender.execute(new GetFile().setFileId(fileId)));
-  }
-
-
-  private String escape(String username) {
-    return username.replace("_", "\\_");
-=======
   public void clearWebhook() throws TelegramApiRequestException {
     WebhookUtils.clearWebhook(this);
->>>>>>> e1e82915
   }
 }