--- conflicted
+++ resolved
@@ -344,8 +344,7 @@
     }
 
     @Test
-<<<<<<< HEAD
-    void TestDeserializationMessageAutodeleteChanged() throws Exception {
+    void testDeserializationMessageAutodeleteChanged() throws Exception {
         String updateText = "{\n" +
                 "    \"ok\": true,\n" +
                 "    \"result\": [\n" +
@@ -388,10 +387,7 @@
     }
 
     @Test
-    void TestDeserializationLogoutMethod() throws Exception {
-=======
     void testDeserializationLogoutMethod() throws Exception {
->>>>>>> 58822f51
         String updateText = "{\"ok\":true,\"result\": true}";
 
         Boolean response = new LogOut().deserializeResponse(updateText);
