package org.telegram.telegrambots.api.methods;

import org.telegram.telegrambots.api.objects.ReplyKeyboard;

/**
 * @author Ruben Bermudez
 * @version 1.0
 * @brief Use this method to send voice notes, if you want Telegram clients to display
 * the file as a playable voice message.
 * For this to work, your audio must be in an .ogg file encoded with OPUS
 * (other formats may be sent as Audio or Document).
 * @date 16 of July of 2015
 */
public class SendVoice {
    public static final String PATH = "sendvoice";

    public static final String CHATID_FIELD = "chat_id";
    private String chatId; ///< Unique identifier for the chat sent message to (Or username for channels)
    public static final String AUDIO_FIELD = "audio";
    private String audio; ///< Audio file to send. You can either pass a file_id as String to resend an audio that is already on the Telegram servers, or upload a new audio file using multipart/form-data.
    public static final String DISABLENOTIFICATION_FIELD = "disable_notification";
    /**
     * Optional. Sends the message silently.
     * iOS users will not receive a notification,
     * Android users will receive a notification with no sound.
     * Other apps coming soon
     */
    private Boolean disableNotification;
    public static final String REPLYTOMESSAGEID_FIELD = "reply_to_message_id";
    private Integer replayToMessageId; ///< Optional. If the message is a reply, ID of the original message
    public static final String REPLYMARKUP_FIELD = "reply_markup";
    private ReplyKeyboard replayMarkup; ///< Optional. JSON-serialized object for a custom reply keyboard
    public static final String DURATION_FIELD = "duration";
    private Integer duration; ///< Optional. Duration of sent audio in seconds

    private boolean isNewVoice; ///< True to upload a new voice note, false to use a fileId
    private String voiceName; ///< Name of the voice note

    public SendVoice() {
        super();
    }

<<<<<<< HEAD
    public Boolean getDisableNotification() {
        return disableNotification;
    }

    public void enableNotification() {
        this.disableNotification = false;
    }

    public void disableNotification() {
        this.disableNotification = true;
    }

    public String getChatId() {
        return chatId;
    }

    public void setChatId(String chatId) {
        this.chatId = chatId;
    }

    public String getAudio() {
        return audio;
    }

    public void setAudio(String audio) {
        this.audio = audio;
        this.isNewVoice = false;
    }

    public void setNewAudio(String audio, String audioName) {
        this.audio = audio;
        this.isNewVoice = false;
        this.voiceName = audioName;
    }

    public Integer getReplayToMessageId() {
        return replayToMessageId;
    }

    public void setReplayToMessageId(Integer replayToMessageId) {
        this.replayToMessageId = replayToMessageId;
    }

    public ReplyKeyboard getReplayMarkup() {
        return replayMarkup;
    }

    public void setReplayMarkup(ReplyKeyboard replayMarkup) {
        this.replayMarkup = replayMarkup;
    }

    public Integer getDuration() {
        return duration;
    }

    public void setDuration(Integer duration) {
        this.duration = duration;
    }

    public boolean isNewVoice() {
        return isNewVoice;
    }

    public String getVoiceName() {
        return voiceName;
=======
    @Override
    public String toString() {
        return "SendVoice{" +
                "chatId='" + chatId + '\'' +
                ", audio='" + audio + '\'' +
                ", replayToMessageId=" + replayToMessageId +
                ", replayMarkup=" + replayMarkup +
                ", duration=" + duration +
                '}';
>>>>>>> 29aa2f58
    }
}<|MERGE_RESOLUTION|>--- conflicted
+++ resolved
@@ -40,7 +40,17 @@
         super();
     }
 
-<<<<<<< HEAD
+    @Override
+    public String toString() {
+        return "SendVoice{" +
+                "chatId='" + chatId + '\'' +
+                ", audio='" + audio + '\'' +
+                ", replayToMessageId=" + replayToMessageId +
+                ", replayMarkup=" + replayMarkup +
+                ", duration=" + duration +
+                '}';
+    }
+
     public Boolean getDisableNotification() {
         return disableNotification;
     }
@@ -106,16 +116,5 @@
 
     public String getVoiceName() {
         return voiceName;
-=======
-    @Override
-    public String toString() {
-        return "SendVoice{" +
-                "chatId='" + chatId + '\'' +
-                ", audio='" + audio + '\'' +
-                ", replayToMessageId=" + replayToMessageId +
-                ", replayMarkup=" + replayMarkup +
-                ", duration=" + duration +
-                '}';
->>>>>>> 29aa2f58
     }
 }