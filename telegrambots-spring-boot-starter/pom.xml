--- conflicted
+++ resolved
@@ -70,11 +70,8 @@
         <project.build.sourceEncoding>UTF-8</project.build.sourceEncoding>
         <project.reporting.outputEncoding>UTF-8</project.reporting.outputEncoding>
 
-<<<<<<< HEAD
-        <spring-boot.version>2.2.0.RELEASE</spring-boot.version>
-=======
-        <spring-boot.version>2.1.8.RELEASE</spring-boot.version>
->>>>>>> f58def63
+
+        <spring-boot.version>2.2.1.RELEASE</spring-boot.version>
     </properties>
 
     <dependencies>
