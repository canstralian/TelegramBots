package org.telegram.telegrambots.starter;

import java.util.Collections;
import java.util.List;
import java.util.Optional;

import org.springframework.boot.autoconfigure.condition.ConditionalOnMissingBean;
import org.springframework.boot.autoconfigure.condition.ConditionalOnProperty;
import org.springframework.context.annotation.Bean;
import org.springframework.context.annotation.Configuration;
<<<<<<< HEAD
import org.telegram.telegrambots.meta.TelegramBotsApi;
import org.telegram.telegrambots.meta.exceptions.TelegramApiException;
import org.telegram.telegrambots.meta.generics.LongPollingBot;
import org.telegram.telegrambots.meta.generics.WebhookBot;
=======
import org.telegram.telegrambots.TelegramBotsApi;
import org.telegram.telegrambots.generics.LongPollingBot;
import org.telegram.telegrambots.generics.WebhookBot;
>>>>>>> 036032a3

/**
 * #TelegramBotsApi added to spring context as well
 */
@Configuration
@ConditionalOnProperty(prefix="telegrambots",name = "enabled", havingValue = "true", matchIfMissing = true)
public class TelegramBotStarterConfiguration {
	
    @Bean
    @ConditionalOnMissingBean(TelegramBotsApi.class)
    public TelegramBotsApi telegramBotsApi() {    	
        return new TelegramBotsApi();
    }
    
    @Bean
	@ConditionalOnMissingBean
	public TelegramBotInitializer telegramBotInitializer(TelegramBotsApi telegramBotsApi,
										Optional<List<LongPollingBot>> longPollingBots,
							            Optional<List<WebhookBot>> webHookBots) {
		return new TelegramBotInitializer(telegramBotsApi, 
						longPollingBots.orElseGet(Collections::emptyList), 
						webHookBots.orElseGet(Collections::emptyList));
    }
}<|MERGE_RESOLUTION|>--- conflicted
+++ resolved
@@ -8,16 +8,9 @@
 import org.springframework.boot.autoconfigure.condition.ConditionalOnProperty;
 import org.springframework.context.annotation.Bean;
 import org.springframework.context.annotation.Configuration;
-<<<<<<< HEAD
 import org.telegram.telegrambots.meta.TelegramBotsApi;
-import org.telegram.telegrambots.meta.exceptions.TelegramApiException;
 import org.telegram.telegrambots.meta.generics.LongPollingBot;
 import org.telegram.telegrambots.meta.generics.WebhookBot;
-=======
-import org.telegram.telegrambots.TelegramBotsApi;
-import org.telegram.telegrambots.generics.LongPollingBot;
-import org.telegram.telegrambots.generics.WebhookBot;
->>>>>>> 036032a3
 
 /**
  * #TelegramBotsApi added to spring context as well
@@ -25,20 +18,20 @@
 @Configuration
 @ConditionalOnProperty(prefix="telegrambots",name = "enabled", havingValue = "true", matchIfMissing = true)
 public class TelegramBotStarterConfiguration {
-	
+
     @Bean
     @ConditionalOnMissingBean(TelegramBotsApi.class)
-    public TelegramBotsApi telegramBotsApi() {    	
+    public TelegramBotsApi telegramBotsApi() {
         return new TelegramBotsApi();
     }
-    
+
     @Bean
 	@ConditionalOnMissingBean
 	public TelegramBotInitializer telegramBotInitializer(TelegramBotsApi telegramBotsApi,
 										Optional<List<LongPollingBot>> longPollingBots,
 							            Optional<List<WebhookBot>> webHookBots) {
-		return new TelegramBotInitializer(telegramBotsApi, 
-						longPollingBots.orElseGet(Collections::emptyList), 
+		return new TelegramBotInitializer(telegramBotsApi,
+						longPollingBots.orElseGet(Collections::emptyList),
 						webHookBots.orElseGet(Collections::emptyList));
     }
 }