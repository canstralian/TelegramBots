# AbilityBot
This section of the tutorial will present a barebone example on creating your first AbilityBot! It is highly recommended to write your very first bot via the [[Getting Started|Getting-Started]]. That will give you a sense of how the basic API allows you to handle commands and features.

## Dependencies
As with any Java project, you will need to set your dependencies.

* **Maven**
```xml
   <dependency>
      <groupId>org.telegram</groupId>
<<<<<<< HEAD
      <artifactId>telegrambots-abilties</artifactId>
      <version>3.6</version>
=======
      <artifactId>telegrambots-abilities</artifactId>
      <version>3.5</version>
>>>>>>> f0f616c6
   </dependency>
```
* **Gradle**
```groovy
  compile group: 'org.telegram', name: 'telegrambots-abilties', version: '3.6'
```
* [JitPack](https://jitpack.io/#rubenlagus/TelegramBots)
    
* [Plain Imports/Jars](https://github.com/rubenlagus/TelegramBots/releases)

## Bot Declaration
To use the abilities module, you will need to extend AbilityBot.
```java
import org.telegram.abilitybots.api.bot.AbilityBot;

public class HelloBot extends AbilityBot {
  ...
}
```

## Bot Implementation
Bot token and nickname are passed via the constructor and don't require an override.
```java
 public HelloBot(String token, String username) {
    super(token, username);
  }
```

However, since the token and username of a bot are usually constants, you can do the following:
```java
public static String BOT_TOKEN = "...";
public static String BOT_USERNAME = "...";

 public HelloBot() {
    super(BOT_TOKEN, BOT_USERNAME);
  }
```

AbilityBot forces a single implementation of creator ID. This ID corresponds to you, the bot developer. The bot needs to know its master since it has sensitive commands that only the master can use.
So, if your Telegram ID Is 123456789, then add the following method:
```java
  @Override
  public int creatorId() {
    return 123456789;
  }
```

That's it to have a valid, compilable and ready to be deployed bot. However, your bot doesn't have a single command to use. Let's declare one!

## Hello Ability
To add a feature to your bot, you add an ability. That's it! No routing from onUpdateReceived, no separate checks and no crossovers. Let's write our first ability that simply says hello!

```java
public Ability sayHelloWorld() {
    return Ability
              .builder()
              .name("hello")
              .info("says hello world!")
              .locality(ALL)
              .privacy(PUBLIC)
              .action(ctx -> silent.send("Hello world!", ctx.chatId()))
              .build();
}
```

Save your questions for later! Abilities are described in detail in the following sections of the tutorial.
## Running Your Bot
Running the bot is just like running the regular Telegram bots. Create a Java class similar to the one below.
```java
public class Application {
    public static void main(String[] args) {
        // Initializes dependencies necessary for the base bot - Guice
        ApiContextInitializer.init();

        // Create the TelegramBotsApi object to register your bots
        TelegramBotsApi botsApi = new TelegramBotsApi();

        try {
          // Register your newly created AbilityBot
          botsApi.registerBot(new HelloBot());
        } catch (TelegramApiException e) {
            e.printStackTrace();
        }
    }
}
```

If you're in doubt that you're missing some code, the full code example can be inspected [here](https://github.com/addo37/ExampleBots/tree/master/src/main/java/org/telegram/examplebots).
## Testing Your Bot
Go ahead and "/hello" to your bot. It should respond back with "Hello World!".

Since you've implemented an AbilityBot, you get **factory abilities** as well. Try:
* /commands - Prints all commands supported by the bot
    * This will essentially print "hello - says hello world!". Yes! This is the information we supplied to the ability. The bot prints the commands in the format accepted by BotFather. So, whenever you change, add or remove commands, you can simply /commands and forward that message to BotFather.
* /claim - Claims this bot
* /backup - returns a backup of the bot database
* /recover - recovers the database
* /promote @username - promotes user to bot admin
* /demote @username - demotes bot admin to user
* /ban @username - bans the user from accessing your bot commands and features
* /unban @username - lifts the ban from the user

## Conclusion
Congratulation on creating your first AbilityBot. What's next? So far we've only considered the case of commands, but what about images and inline replies? AbilityBots can also handle that! Oh and, did you know that all ability bots have an embedded database that you can use?
The following sections of the tutorial will describe in detail **abilities** and **replies**. It will also bring into attention how to effectively in-code test your bot, handle the embedded DB and administer your user access levels.<|MERGE_RESOLUTION|>--- conflicted
+++ resolved
@@ -8,13 +8,8 @@
 ```xml
    <dependency>
       <groupId>org.telegram</groupId>
-<<<<<<< HEAD
-      <artifactId>telegrambots-abilties</artifactId>
+      <artifactId>telegrambots-abilities</artifactId>
       <version>3.6</version>
-=======
-      <artifactId>telegrambots-abilities</artifactId>
-      <version>3.5</version>
->>>>>>> f0f616c6
    </dependency>
 ```
 * **Gradle**
